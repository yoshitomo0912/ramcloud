/* Copyright (c) 2011 Stanford University
 * Copyright (c) 2011 Facebook
 *
 * Permission to use, copy, modify, and distribute this software for any
 * purpose with or without fee is hereby granted, provided that the above
 * copyright notice and this permission notice appear in all copies.
 *
 * THE SOFTWARE IS PROVIDED "AS IS" AND THE AUTHOR(S) DISCLAIM ALL WARRANTIES
 * WITH REGARD TO THIS SOFTWARE INCLUDING ALL IMPLIED WARRANTIES OF
 * MERCHANTABILITY AND FITNESS. IN NO EVENT SHALL AUTHORS BE LIABLE FOR
 * ANY SPECIAL, DIRECT, INDIRECT, OR CONSEQUENTIAL DAMAGES OR ANY DAMAGES
 * WHATSOEVER RESULTING FROM LOSS OF USE, DATA OR PROFITS, WHETHER IN AN
 * ACTION OF CONTRACT, NEGLIGENCE OR OTHER TORTIOUS ACTION, ARISING OUT OF
 * OR IN CONNECTION WITH THE USE OR PERFORMANCE OF THIS SOFTWARE.
 */

// This program runs a RAMCloud client along with a collection of benchmarks
// for measuring the performance of a RAMCloud cluster.  This file works in
// conjunction with clusterperf.py, which starts up the cluster servers
// along with one or more instances of this program. This file contains the
// low-level benchmark code.
//
// TO ADD A NEW BENCHMARK:
// 1. Decide on a symbolic name for the new test.
// 2. Write the function that implements the benchmark.  It goes in the
//    section labeled "test functions" below, in alphabetical order.  The
//    name of the function should be the same as the name of the test.
//    Tests generally work in one of two ways:
//    * The first way is to generate one or more individual metrics;
//      "basic" and "readNotFound" are examples of this style.  Be sure
//      to print results in the same way as existing tests, for consistency.
//    * The second style of test is one that generates a graph;  "readLoaded"
//      is an example of this style.  The test should output graph data in
//      gnuplot format (comma-separated values), with comments at the
//      beginning describing the data and including the name of the test
//      that generated it.
//  3. Add an entry for the new test in the "tests" table below; this is
//     used to dispatch to the test.
//  4. Add code for this test to clusterperf.py, following the instructions
//     in that file.

#include <boost/program_options.hpp>
#include <boost/version.hpp>
#include <iostream>
namespace po = boost::program_options;

#include "RamCloud.h"
#include "CycleCounter.h"
#include "Cycles.h"

using namespace RAMCloud;

// Used to invoke RAMCloud operations.
static RamCloud* cluster;

// Total number of clients that will be participating in this test.
static int numClients;

// Index of this client among all of the participating clients (between
// 0 and numClients-1).  Client 0 acts as master to control the overall
// flow of the test; the other clients are slaves that respond to
// commands from the master.
static int clientIndex;

// Value of the "--size" command-line option: used by some tests to
// determine the number of bytes in each object.  -1 means the option
// wasn't specified, so each test should pick an appropriate default.
static int objectSize;

// Value of the "--numTables" command-line option: used by some tests
// to specify the number of tables to create.
static int numTables;

// Identifier for table that is used for test-specific data.
uint32_t dataTable = -1;

// Identifier for table that is used to communicate between the master
// and slaves to coordinate execution of tests.
uint32_t controlTable = -1;

// The locations of objects in controlTable; each of these values is an
// offset relative to the base for a particular client, as computed by
// controlId.

enum Id {
    STATE =  0,                      // Current state of this client.
    COMMAND = 1,                     // Command issued by master for
                                     // this client.
    DOC = 2,                         // Documentation string in master's
                                     // regions; used in log messages.
    METRICS = 3,                     // Statistics returned from slaves
                                     // to masters.
};

#define MAX_METRICS 8

// The following type holds metrics for all the clients.  Each inner vector
// corresponds to one metric and contains a value from each client, indexed
// by clientIndex.
typedef std::vector<std::vector<double>> ClientMetrics;

//----------------------------------------------------------------------
// Utility functions used by the test functions
//----------------------------------------------------------------------

/**
 * Print a performance measurement consisting of a time value.
 *
 * \param name
 *      Symbolic name for the measurement, in the form test.value
 *      where \c test is the name of the test that generated the result,
 *      \c value is a name for the particular measurement.
 * \param seconds
 *      Time measurement, in seconds.
 * \param description
 *      Longer string (but not more than 20-30 chars) with a human-
 *      readable explanation of what the value refers to.
 */
void
printTime(const char* name, double seconds, const char* description)
{
    printf("%-20s ", name);
    if (seconds < 1.0e-06) {
        printf("%5.1f ns   ", 1e09*seconds);
    } else if (seconds < 1.0e-03) {
        printf("%5.1f us   ", 1e06*seconds);
    } else if (seconds < 1.0) {
        printf("%5.1f ms   ", 1e03*seconds);
    } else {
        printf("%5.1f s    ", seconds);
    }
    printf("  %s\n", description);
}

/**
 * Print a performance measurement consisting of a bandwidth.
 *
 * \param name
 *      Symbolic name for the measurement, in the form test.value
 *      where \c test is the name of the test that generated the result,
 *      \c value is a name for the particular measurement.
 * \param bandwidth
 *      Measurement in units of bytes/second.
 * \param description
 *      Longer string (but not more than 20-30 chars) with a human-
 *      readable explanation of what the value refers to.
 */
void
printBandwidth(const char* name, double bandwidth, const char* description)
{
    double gb = 1024.0*1024.0*1024.0;
    double mb = 1024.0*1024.0;
    double kb = 1024.0;
    printf("%-20s ", name);
    if (bandwidth > gb) {
        printf("%5.1f GB/s ", bandwidth/gb);
    } else if (bandwidth > mb) {
        printf("%5.1f MB/s ", bandwidth/mb);
    } else if (bandwidth >kb) {
        printf("%5.1f KB/s ", bandwidth/kb);
    } else {
        printf("%5.1f B/s  ", bandwidth);
    }
    printf("  %s\n", description);
}

/**
 * Print a performance measurement consisting of a rate.
 *
 * \param name
 *      Symbolic name for the measurement, in the form test.value
 *      where \c test is the name of the test that generated the result,
 *      \c value is a name for the particular measurement.
 * \param value
 *      Measurement in units 1/second.
 * \param description
 *      Longer string (but not more than 20-30 chars) with a human-
 *      readable explanation of what the value refers to.
 */
void
printRate(const char* name, double value, const char* description)
{
    printf("%-20s  ", name);
    if (value > 1e09) {
        printf("%5.1f G/s  ", value/1e09);
    } else if (value > 1e06) {
        printf("%5.1f M/s  ", value/1e06);
    } else if (value > 1e03) {
        printf("%5.1f K/s  ", value/1e03);
    } else {
        printf("%5.1f /s   ", value);
    }
    printf("  %s\n", description);
}

/**
 * Print a performance measurement consisting of a percentage.
 *
 * \param name
 *      Symbolic name for the measurement, in the form test.value
 *      where \c test is the name of the test that generated the result,
 *      \c value is a name for the particular measurement.
 * \param value
 *      Measurement in units of %.
 * \param description
 *      Longer string (but not more than 20-30 chars) with a human-
 *      readable explanation of what the value refers to.
 */
void
printPercent(const char* name, double value, const char* description)
{
    printf("%-20s    %.1f %%      %s\n", name, value, description);
}

/**
 * Time how long it takes to read a particular object repeatedly.
 *
 * \param tableId
 *      Table containing the object.
 * \param objectId
 *      Identifier of the object within its table.
 * \param ms
 *      Read the object repeatedly until this many total ms have
 *      elapsed.
 * \param value
 *      The contents of the object will be stored here, in case
 *      the caller wants to examine them.
 *
 * \return
 *      The average time to read the object, in seconds.
 */
double
timeRead(uint32_t tableId, uint64_t objectId, double ms, Buffer& value)
{
    uint64_t runCycles = Cycles::fromSeconds(ms/1e03);

    // Read the value once just to warm up all the caches everywhere.
    cluster->read(tableId, objectId, &value);

    uint64_t start = Cycles::rdtsc();
    uint64_t elapsed;
    int count = 0;
    while (true) {
        for (int i = 0; i < 10; i++) {
            cluster->read(tableId, objectId, &value);
        }
        count += 10;
        elapsed = Cycles::rdtsc() - start;
        if (elapsed >= runCycles)
            break;
    }
    return Cycles::toSeconds(elapsed)/count;
}

/**
 * Time how long it takes to write a particular object repeatedly.
 *
 * \param tableId
 *      Table containing the object.
 * \param objectId
 *      Identifier of the object within its table.
 * \param value
 *      Pointer to first byte of contents to write into the object.
 * \param length
 *      Size of data at \c value.
 * \param ms
 *      Write the object repeatedly until this many total ms have
 *      elapsed.
 *
 * \return
 *      The average time to write the object, in seconds.
 */
double
timeWrite(uint32_t tableId, uint64_t objectId, const void* value,
        uint32_t length, double ms)
{
    uint64_t runCycles = Cycles::fromSeconds(ms/1e03);

    // Write the value once just to warm up all the caches everywhere.
    cluster->write(tableId, objectId, value, length);

    uint64_t start = Cycles::rdtsc();
    uint64_t elapsed;
    int count = 0;
    while (true) {
        for (int i = 0; i < 10; i++) {
            cluster->write(tableId, objectId, value, length);
        }
        count += 10;
        elapsed = Cycles::rdtsc() - start;
        if (elapsed >= runCycles)
            break;
    }
    return Cycles::toSeconds(elapsed)/count;
}

/**
 * Fill a buffer with an ASCII value that can be checked later to ensure
 * that no data has been lost or corrupted.  A particular tableId and
 * objectId are incorporated into the value (under the assumption that
 * the value will be stored in that object), so that values stored in
 * different objects will be detectably different.
 *
 * \param buffer
 *      Buffer to fill; any existing contents will be discarded.
 * \param size
 *      Number of bytes of data to place in the buffer.
 * \param tableId
 *      This table identifier will be reflected in the value placed in the
 *      buffer.
 * \param objectId
 *      This object identifier will be reflected in the value placed in the
 *      buffer.
 */
void
fillBuffer(Buffer& buffer, uint32_t size, uint32_t tableId, uint64_t objectId)
{
    char chunk[51];
    buffer.reset();
    uint32_t bytesLeft = size;
    int position = 0;
    while (bytesLeft > 0) {
        // Write enough data to completely fill the chunk buffer, then
        // ignore the terminating NULL character that snprintf puts at
        // the end.
        snprintf(chunk, sizeof(chunk),
            "| %d: tableId 0x%x, objectId 0x%lx %s", position, tableId,
            objectId, "0123456789012345678901234567890123456789");
        uint32_t chunkLength = sizeof(chunk) - 1;
        if (chunkLength > bytesLeft) {
            chunkLength = bytesLeft;
        }
        memcpy(new(&buffer, APPEND) char[chunkLength], chunk, chunkLength);
        bytesLeft -= chunkLength;
        position += chunkLength;
    }
}

/**
 * Check the contents of a buffer to ensure that it contains the same data
 * generated previously by fillBuffer.  Generate a log message if a
 * problem is found.
 *
 * \param buffer
 *      Buffer whose contents are to be checked.
 * \param expectedLength
 *      The buffer should contain this many bytes.
 * \param tableId
 *      This table identifier should be reflected in the buffer's data.
 * \param objectId
 *      This object identifier should be reflected in the buffer's data.
 *
 * \return
 *      True means the buffer has the "expected" contents; false means
 *      there was an error.
 */
bool
checkBuffer(Buffer& buffer, uint32_t expectedLength, uint32_t tableId,
        uint64_t objectId)
{
    uint32_t length = buffer.getTotalLength();
    if (length != expectedLength) {
        RAMCLOUD_LOG(ERROR, "corrupted data: expected %u bytes, "
                "found %u bytes", expectedLength, length);
        return false;
    }
    Buffer comparison;
    fillBuffer(comparison, expectedLength, tableId, objectId);
    for (uint32_t i = 0; i < expectedLength; i++) {
        char c1 = *buffer.getOffset<char>(i);
        char c2 = *comparison.getOffset<char>(i);
        if (c1 != c2) {
            int start = i - 10;
            const char* prefix = "...";
            const char* suffix = "...";
            if (start <= 0) {
                start = 0;
                prefix = "";
            }
            uint32_t length = 20;
            if (start+length >= expectedLength) {
                length = expectedLength - start;
                suffix = "";
            }
            RAMCLOUD_LOG(ERROR, "corrupted data: expected '%c', got '%c' "
                    "(\"%s%.*s%s\" vs \"%s%.*s%s\")", c2, c1, prefix, length,
                    static_cast<const char*>(comparison.getRange(start,
                    length)), suffix, prefix, length,
                    static_cast<const char*>(buffer.getRange(start,
                    length)), suffix);
            return false;
        }
    }
    return true;
}

/**
 * Compute the objectId for a particular control value in a particular client.
 *
 * \param client
 *      Index of the desired client.
 * \param id
 *      Control word for the particular client.
 */
uint64_t
objectId(int client, Id id)
{
    return (client << 8) + id;
}

/**
 * Slaves invoke this function to indicate their current state.
 *
 * \param state
 *      A string identifying what the slave is doing now, such as "idle".
 */
void
setSlaveState(const char* state)
{
    cluster->write(controlTable, objectId(clientIndex, STATE), state);
}

/**
 * Read the value of an object and place it in a buffer as a null-terminated
 * string.
 *
 * \param tableId
 *      Identifier of the table containing the object.
 * \param objectId
 *      Identifier of the object within the table.
 * \param value
 *      Buffer in which to store the object's value.
 * \param size
 *      Size of buffer.
 *
 * \return
 *      The return value is a pointer to buffer, which contains the contents
 *      of the specified object, null-terminated and truncated if needed to
 *      make it fit in the buffer.
 */
char*
readObject(uint32_t tableId, uint64_t objectId, char* value, uint32_t size)
{
    Buffer buffer;
    cluster->read(tableId, objectId, &buffer);
    uint32_t actual = buffer.getTotalLength();
    if (size <= actual) {
        actual = size - 1;
    }
    buffer.copy(0, size, value);
    value[actual] = 0;
    return value;
}

/**
 * A slave invokes this function to wait for the master to issue it a
 * command other than "idle"; the string value of the command is returned.
 *
 * \param buffer
 *      Buffer in which to store the state.
 * \param size
 *      Size of buffer.
 * 
 * \return
 *      The return value is a pointer to a buffer, which now holds the
 *      command.
 */
const char*
getCommand(char* buffer, uint32_t size)
{
    while (true) {
        try {
            readObject(controlTable, objectId(clientIndex, COMMAND),
                    buffer, size);
            if (strcmp(buffer, "idle") != 0) {
                // Delete the command value so we don't process the same
                // command twice.
                cluster->remove(controlTable, objectId(clientIndex, COMMAND));
                return buffer;
            }
        }
        catch (TableDoesntExistException& e) {
        }
        catch (ObjectDoesntExistException& e) {
        }
        usleep(10000);
    }
}

/**
 * Wait for a particular object to come into existence and, optionally,
 * for it to take on a particular value.  Give up if the object doesn't
 * reach the desired state within a short time period.
 *
 * \param tableId
 *      Identifier of the table containing the object.
 * \param objectId
 *      Identifier of the object within its table.
 * \param desired
 *      If non-null, specifies a string value; this function won't
 *      return until the object's value matches the string.
 * \param value
 *      The actual value of the object is returned here.
 * \param timeout
 *      Seconds to wait before giving up and throwing an Exception.
 */
void
waitForObject(uint32_t tableId, uint64_t objectId, const char* desired,
        Buffer& value, double timeout = 1.0)
{
    uint64_t start = Cycles::rdtsc();
    size_t length = desired ? strlen(desired) : -1;
    while (true) {
        try {
<<<<<<< HEAD
=======
            double elapsed = Cycles::toSeconds(Cycles::rdtsc() - start);
            if (elapsed > timeout) {
                // Slave is taking too long; time out.
                throw Exception(HERE, format(
                        "Object <%u, %lu> didn't reach desired state",
                        tableId, objectId));
                exit(1);
            }
>>>>>>> b1792fb0
            cluster->read(tableId, objectId, &value);
            if (desired == NULL) {
                return;
            }
            const char *actual = value.getStart<char>();
            if ((length == value.getTotalLength()) &&
                    (memcmp(actual, desired, length) == 0)) {
                return;
            }
            double elapsed = Cycles::toSeconds(Cycles::rdtsc() - start);
            if (elapsed > 1.0) {
                // Slave is taking too long; time out.
                throw Exception(HERE, format(
                        "Object <%u, %lu> didn't reach desired state '%s' "
                        "(actual: '%.*s')",
                        tableId, objectId, desired, downCast<int>(length),
                        actual));
                exit(1);
            }
        }
        catch (TableDoesntExistException& e) {
        }
        catch (ObjectDoesntExistException& e) {
        }
    }
}

/**
 * The master invokes this function to wait for a slave to respond
 * to a command and enter a particular state.  Give up if the slave
 * doesn't enter the desired state within a short time period.
 *
 * \param slave
 *      Index of the slave (1 corresponds to the first slave).
 * \param state
 *      A string identifying the desired state for the slave.
 * \param timeout
 *      Seconds to wait before giving up and throwing an Exception.
 */
void
waitSlave(int slave, const char* state, double timeout = 1.0)
{
    Buffer value;
    waitForObject(controlTable, objectId(slave, STATE), state, value, timeout);
}

/**
 * Issue a command to one or more slaves and wait for them to receive
 * the command.
 *
 * \param command
 *      A string identifying what the slave should do next.  If NULL
 *      then no command is sent; we just wait for the slaves to reach
 *      the given state.
 * \param state
 *      The state that each slave will enter once it has received the
 *      command.  NULL means don't wait for the slaves to receive the
 *      command.
 * \param firstSlave
 *      Index of the first slave to interact with.
 * \param numSlaves
 *      Total number of slaves to command.
 */
void
sendCommand(const char* command, const char* state, int firstSlave,
        int numSlaves = 1)
{
    if (command != NULL) {
        for (int i = 0; i < numSlaves; i++) {
            cluster->write(controlTable, objectId(firstSlave+i, COMMAND),
                    command);
        }
    }
    if (state != NULL) {
        for (int i = 0; i < numSlaves; i++) {
            waitSlave(firstSlave+i, state);
        }
    }
}

/**
 * Create one or more tables, each on a different master, and create one
 * object in each table.
 *
 * \param numTables
 *      How many tables to create.
 * \param objectSize
 *      Number of bytes in the object to create each table.
 * \param objectId
 *      Identifier to use for the created object in each table.
 *
 */
int*
createTables(int numTables, int objectSize, int objectId = 0)
{
    int* tableIds = new int[numTables];

    // Create the tables in backwards order to reduce possible correlations
    // between clients, tables, and servers (if we have 60 clients and 60
    // servers, with clients and servers colocated and client i accessing
    // table i, we wouldn't want each client reading a table from the
    // server on the same machine).
    for (int i = numTables-1; i >= 0;  i--) {
        char tableName[20];
        snprintf(tableName, sizeof(tableName), "table%d", i);
        cluster->createTable(tableName);
        tableIds[i] = cluster->openTable(tableName);
        Buffer data;
        fillBuffer(data, objectSize, tableIds[i], objectId);
        cluster->write(tableIds[i], objectId, data.getRange(0, objectSize),
                objectSize);
    }
    return tableIds;
}

/**
 * Slaves invoke this method to return one or more performance measurements
 * back to the master.
 *
 * \param m0
 *      A performance measurement such as latency or bandwidth.  The precise
 *      meaning is defined by each individual test, and most tests only use
 *      a subset of the possible metrics.
 * \param m1
 *      Another performance measurement.
 * \param m2
 *      Another performance measurement.
 * \param m3
 *      Another performance measurement.
 * \param m4
 *      Another performance measurement.
 * \param m5
 *      Another performance measurement.
 * \param m6
 *      Another performance measurement.
 * \param m7
 *      Another performance measurement.
 */
void
sendMetrics(double m0, double m1 = 0.0, double m2 = 0.0, double m3 = 0.0,
        double m4 = 0.0, double m5 = 0.0, double m6 = 0.0, double m7 = 0.0)
{
    double metrics[MAX_METRICS];
    metrics[0] = m0;
    metrics[1] = m1;
    metrics[2] = m2;
    metrics[3] = m3;
    metrics[4] = m4;
    metrics[5] = m5;
    metrics[6] = m6;
    metrics[7] = m7;
    cluster->write(controlTable, objectId(clientIndex, METRICS), metrics,
            sizeof(metrics));
}

/**
 * Masters invoke this method to retrieved performance measurements from
 * slaves.  This method waits for slaves to fill in their metrics, if they
 * haven't already.
 *
 * \param metrics
 *      This vector of vectors is cleared and then filled with the slaves'
 *      performance data.  Each inner vector corresponds to one metric
 *      and contains a value from each of the slaves.
 * \param clientCount
 *      Metrics will be read from this many clients, starting at 0.
 */
void
getMetrics(ClientMetrics& metrics, int clientCount)
{
    // First, reset the result.
    metrics.clear();
    metrics.resize(MAX_METRICS);
    for (int i = 0; i < MAX_METRICS; i++) {
        metrics[i].resize(clientCount);
        for (int j = 0; j < clientCount; j++) {
            metrics[i][j] = 0.0;
        }
    }

    // Iterate over all the slaves to fetch metrics from each.
    for (int client = 0; client < clientCount; client++) {
        Buffer metricsBuffer;
        waitForObject(controlTable, objectId(client, METRICS), NULL,
                metricsBuffer);
        const double* clientMetrics = static_cast<const double*>(
                metricsBuffer.getRange(0,
                MAX_METRICS*sizeof(double)));      // NOLINT
        for (int i = 0; i < MAX_METRICS; i++) {
            metrics[i][client] = clientMetrics[i];
        }
    }
}

/**
 * Return the largest element in a vector.
 *
 * \param data
 *      Input values.
 */
double
max(std::vector<double>& data)
{
    double result = data[0];
    for (int i = downCast<int>(data.size())-1; i > 0; i--) {
        if (data[i] > result)
            result = data[i];
    }
    return result;
}

/**
 * Return the smallest element in a vector.
 *
 * \param data
 *      Input values.
 */
double
min(std::vector<double>& data)
{
    double result = data[0];
    for (int i = downCast<int>(data.size())-1; i > 0; i--) {
        if (data[i] < result)
            result = data[i];
    }
    return result;
}

/**
 * Return the sum of the elements in a vector.
 *
 * \param data
 *      Input values.
 */
double
sum(std::vector<double>& data)
{
    double result = 0.0;
    for (int i = downCast<int>(data.size())-1; i >= 0; i--) {
        result += data[i];
    }
    return result;
}

/**
 * Return the average of the elements in a vector.
 *
 * \param data
 *      Input values.
 */
double
average(std::vector<double>& data)
{
    double result = 0.0;
    int length = downCast<int>(data.size());
    for (int i = length-1; i >= 0; i--) {
        result += data[i];
    }
    return result / length;
}

//----------------------------------------------------------------------
// Test functions start here
//----------------------------------------------------------------------

// Basic read and write times for objects of different sizes
void
basic()
{
    if (clientIndex != 0)
        return;
    Buffer input, output;
    int sizes[] = {100, 1000, 10000, 100000, 1000000};
    const char* ids[] = {"100", "1K", "10K", "100K", "1M"};
    char name[50], description[50];

    for (int i = 0; i < 5; i++) {
        int size = sizes[i];
        fillBuffer(input, size, dataTable, 44);
        cluster->write(dataTable, 44, input.getRange(0, size), size);
        Buffer output;
        double t = timeRead(dataTable, 44, 100, output);
        checkBuffer(output, size, dataTable, 44);

        snprintf(name, sizeof(name), "basic.read%s", ids[i]);
        snprintf(description, sizeof(description), "read single %sB object",
                ids[i]);
        printTime(name, t, description);
        snprintf(name, sizeof(name), "basic.readBw%s", ids[i]);
        snprintf(description, sizeof(description),
                "bandwidth reading %sB object", ids[i]);
        printBandwidth(name, size/t, description);
    }

    for (int i = 0; i < 5; i++) {
        int size = sizes[i];
        fillBuffer(input, size, dataTable, 44);
        cluster->write(dataTable, 44, input.getRange(0, size), size);
        Buffer output;
        double t = timeWrite(dataTable, 44, input.getRange(0, size),
                size, 100);

        // Make sure the object was properly written.
        cluster->read(dataTable, 44, &output);
        checkBuffer(output, size, dataTable, 44);

        snprintf(name, sizeof(name), "basic.write%s", ids[i]);
        snprintf(description, sizeof(description),
                "write single %sB object", ids[i]);
        printTime(name, t, description);
        snprintf(name, sizeof(name), "basic.writeBw%s", ids[i]);
        snprintf(description, sizeof(description),
                "bandwidth writing %sB object", ids[i]);
        printBandwidth(name, size/t, description);
    }
}

// Measure the time to broadcast a short value from a master to multiple slaves
// using RAMCloud objects.  This benchmark is also useful as a mechanism for
// exercising the master-slave communication mechanisms.
void
broadcast()
{
    if (clientIndex > 0) {
        while (true) {
            char command[20];
            char message[200];
            getCommand(command, sizeof(command));
            if (strcmp(command, "read") == 0) {
                setSlaveState("waiting");
                // Wait for a non-empty DOC string to appear.
                while (true) {
                    readObject(controlTable, objectId(0, DOC), message,
                            sizeof(message));
                    if (message[0] != 0) {
                        break;
                    }
                }
                setSlaveState(message);
            } else if (strcmp(command, "done") == 0) {
                setSlaveState("done");
                RAMCLOUD_LOG(NOTICE, "finished with %s", message);
                return;
            } else {
                RAMCLOUD_LOG(ERROR, "unknown command %s", command);
                return;
            }
        }
    }

    // RAMCLOUD_LOG(NOTICE, "master starting");
    uint64_t totalTime = 0;
    int count = 100;
    for (int i = 0; i < count; i++) {
        char message[30];
        snprintf(message, sizeof(message), "message %d", i);
        cluster->write(controlTable, objectId(clientIndex, DOC), "");
        sendCommand("read", "waiting", 1, numClients-1);
        uint64_t start = Cycles::rdtsc();
        cluster->write(controlTable, objectId(clientIndex, DOC),
                message);
        for (int slave = 1; slave < numClients; slave++) {
            waitSlave(slave, message);
        }
        uint64_t thisRun = Cycles::rdtsc() - start;
        totalTime += thisRun;
    }
    sendCommand("done", "done", 1, numClients-1);
    char description[50];
    snprintf(description, sizeof(description),
            "broadcast message to %d slaves", numClients-1);
    printTime("broadcast", Cycles::toSeconds(totalTime)/count, description);
}

// This benchmark measures overall network bandwidth using many clients, each
// reading repeatedly a single large object on a different server.  The goal
// is to stress the internal network switching fabric without overloading any
// particular client or server.
void
netBandwidth()
{
    int objectId = 99;

    // Duration of the test, in ms.
    int ms = 100;

    if (clientIndex > 0) {
        // Slaves execute the following code.  First, wait for the master
        // to set everything up, then open the table we will use.
        char command[20];
        getCommand(command, sizeof(command));
        char tableName[20];
        snprintf(tableName, sizeof(tableName), "table%d", clientIndex);
        int tableId = cluster->openTable(tableName);
        RAMCLOUD_LOG(NOTICE, "Client %d reading from table %d", clientIndex,
                tableId);
        setSlaveState("running");

        // Read a value from the table repeatedly, and compute bandwidth.
        Buffer value;
        double latency = timeRead(tableId, objectId, ms, value);
        double bandwidth = value.getTotalLength()/latency;
        sendMetrics(bandwidth);
        setSlaveState("done");
        RAMCLOUD_LOG(NOTICE, "Bandwidth (%u-byte object): %.1f MB/sec",
                value.getTotalLength(), bandwidth/(1024*1024));
        return;
    }

    // The master executes the code below.  First, create a table for each
    // slave, with a single object.

    int size = objectSize;
    if (size < 0)
        size = 1024*1024;
    int* tableIds = createTables(numClients, objectSize, objectId);

    // Start all the slaves running, and read our own local object.
    sendCommand("run", "running", 1, numClients-1);
    RAMCLOUD_LOG(DEBUG, "Master reading from table %d", tableIds[0]);
    Buffer value;
    double latency = timeRead(tableIds[0], objectId, 100, value);
    double bandwidth = value.getTotalLength()/latency;
    sendMetrics(bandwidth);

    // Collect statistics.
    ClientMetrics metrics;
    getMetrics(metrics, numClients);
    RAMCLOUD_LOG(DEBUG, "Bandwidth (%u-byte object): %.1f MB/sec",
            value.getTotalLength(), bandwidth/(1024*1024));

    printBandwidth("netBandwidth", sum(metrics[0]),
            "many clients reading from different servers");
    printBandwidth("netBandwidth.max", max(metrics[0]),
            "fastest client");
    printBandwidth("netBandwidth.min", min(metrics[0]),
            "slowest client");
}

// Each client reads a single object from each master.  Good for
// testing that each host in the cluster can send/receive RPCs
// from every other host.
void
readAllToAll()
{
    if (clientIndex > 0) {
        char command[20];
        do {
            getCommand(command, sizeof(command));
            usleep(10 * 1000);
        } while (strcmp(command, "run") != 0);
        setSlaveState("running");
        std::cout << "Slave id " << clientIndex
                  << " reading from all masters" << std::endl;

        for (int tableNum = 0; tableNum < numTables; ++tableNum) {
            string tableName = format("table%d", tableNum);
            try {
                int tableId = cluster->openTable(tableName.c_str());

                Buffer result;
                uint64_t startCycles = Cycles::rdtsc();
                RamCloud::Read read(*cluster, tableId, 0, &result);
                while (!read.isReady()) {
                    Context::get().dispatch->poll();
                    double secsWaiting =
                        Cycles::toSeconds(Cycles::rdtsc() - startCycles);
                    if (secsWaiting > 1.0) {
                        RAMCLOUD_LOG(ERROR,
                                    "Client %d couldn't read from table %s",
                                    clientIndex, tableName.c_str());
                        read.cancel();
                        continue;
                    }
                }
                read();
            } catch (ClientException& e) {
                RAMCLOUD_LOG(ERROR,
                    "Client %d got exception reading from table %s: %s",
                    clientIndex, tableName.c_str(), e.what());
            } catch (...) {
                RAMCLOUD_LOG(ERROR,
                    "Client %d got unknown exception reading from table %s",
                    clientIndex, tableName.c_str());
            }
        }
        setSlaveState("done");
        return;
    }

    int size = objectSize;
    if (size < 0)
        size = 100;
    int* tableIds = createTables(numTables, size);

    std::cout << "Master client reading from all masters" << std::endl;
    for (int i = 0; i < numTables; ++i) {
        int tableId = tableIds[i];
        Buffer result;
        uint64_t startCycles = Cycles::rdtsc();
        RamCloud::Read read(*cluster, tableId, 0, &result);
        while (!read.isReady()) {
            Context::get().dispatch->poll();
            if (Cycles::toSeconds(Cycles::rdtsc() - startCycles) > 1.0) {
                RAMCLOUD_LOG(ERROR,
                            "Master client %d couldn't read from tableId %d",
                            clientIndex, tableId);
                return;
            }
        }
        read();
    }

    for (int slaveIndex = 1; slaveIndex < numClients; ++slaveIndex) {
        sendCommand("run", "running", slaveIndex);
        // Give extra time if clients have to contact a lot of masters.
        waitSlave(slaveIndex, "done", 1.0 + 0.1 * numTables);
    }

    delete[] tableIds;
}

// This benchmark measures the latency and server throughput for reads
// when several clients are simultaneously reading the same object.
void
readLoaded()
{
    if (clientIndex > 0) {
        // Slaves execute the following code, which creates load by
        // repeatedly reading a particular object.
        while (true) {
            char command[20];
            char doc[200];
            getCommand(command, sizeof(command));
            if (strcmp(command, "run") == 0) {
                readObject(controlTable, objectId(0, DOC), doc, sizeof(doc));
                setSlaveState("running");

                // Although the main purpose here is to generate load, we
                // also measure performance, which can be checked to ensure
                // that all clients are seeing roughly the same performance.
                // Only measure performance when the size of the object is
                // nonzero (this indicates that all clients are active)
                uint64_t start = 0;
                Buffer buffer;
                int count = 0;
                int size = 0;
                while (true) {
                    cluster->read(dataTable, 111, &buffer);
                    int currentSize = buffer.getTotalLength();
                    if (currentSize != 0) {
                        if (start == 0) {
                            start = Cycles::rdtsc();
                            size = currentSize;
                        }
                        count++;
                    } else {
                        if (start != 0)
                            break;
                    }
                }
                RAMCLOUD_LOG(NOTICE, "Average latency (size %d): %.1fus (%s)",
                        size, Cycles::toSeconds(Cycles::rdtsc() - start)
                        *1e06/count, doc);
                setSlaveState("idle");
            } else if (strcmp(command, "done") == 0) {
                setSlaveState("done");
                return;
            } else {
                RAMCLOUD_LOG(ERROR, "unknown command %s", command);
                return;
            }
        }
    }

    // The master executes the following code, which starts up zero or more
    // slaves to generate load, then times the performance of reading.
    int size = objectSize;
    if (size < 0)
        size = 100;
    printf("# RAMCloud read performance as a function of load (1 or more\n");
    printf("# clients all reading a single %d-byte object repeatedly).\n",
            size);
    printf("# Generated by 'clusterperf.py readLoaded'\n");
    printf("#\n");
    printf("# numClients  readLatency(us)  throughput(total kreads/sec)\n");
    printf("#----------------------------------------------------------\n");
    for (int numSlaves = 0; numSlaves < numClients; numSlaves++) {
        char message[100];
        Buffer input, output;
        snprintf(message, sizeof(message), "%d active clients", numSlaves+1);
        cluster->write(controlTable, objectId(0, DOC), message);
        cluster->write(dataTable, 111, "");
        sendCommand("run", "running", 1, numSlaves);
        fillBuffer(input, size, dataTable, 111);
        cluster->write(dataTable, 111, input.getRange(0, size), size);
        double t = timeRead(dataTable, 111, 100, output);
        cluster->write(dataTable, 111, "");
        checkBuffer(output, size, dataTable, 111);
        printf("%5d     %10.1f          %8.0f\n", numSlaves+1, t*1e06,
                (numSlaves+1)/(1e03*t));
        sendCommand(NULL, "idle", 1, numSlaves);
    }
    sendCommand("done", "done", 1, numClients-1);
}

// Read an object that doesn't exist. This excercises some exception paths that
// are supposed to be fast. This comes up, for example, in workloads in which a
// RAMCloud is used as a cache with frequent cache misses.
void
readNotFound()
{
    if (clientIndex != 0)
        return;

    uint64_t runCycles = Cycles::fromSeconds(.1);

    // Similar to timeRead but catches the exception
    uint64_t start = Cycles::rdtsc();
    uint64_t elapsed;
    int count = 0;
    while (true) {
        for (int i = 0; i < 10; i++) {
            Buffer output;
            try {
                cluster->read(dataTable, 55, &output);
            } catch (const ObjectDoesntExistException& e) {
                continue;
            }
            throw Exception(HERE, "Object exists?");
        }
        count += 10;
        elapsed = Cycles::rdtsc() - start;
        if (elapsed >= runCycles)
            break;
    }
    double t = Cycles::toSeconds(elapsed)/count;

    printTime("readNotFound", t, "read object that doesn't exist");
}

/**
 * This method contains the core of the "readRandom" test; it is
 * shared by the master and slaves.
 *
 * \param tableIds
 *      Array of numTables identifiers for the tables available for
 *      the test.
 * \param docString
 *      Information provided by the master about this run; used
 *      in log messages.
 */
void readRandomCommon(int *tableIds, char *docString)
{
    // Duration of test.
    double ms = 100;
    uint64_t startTime = Cycles::rdtsc();
    uint64_t endTime = startTime + Cycles::fromSeconds(ms/1e03);
    uint64_t slowTicks = Cycles::fromSeconds(10e-06);
    uint64_t readStart, readEnd;
    uint64_t maxLatency = 0;
    int count = 0;
    int slowReads = 0;

    // Each iteration through this loop issues one read operation to a
    // randomly-selected table.
    while (true) {
        int tableId = tableIds[downCast<int>(generateRandom() % numTables)];
        readStart = Cycles::rdtsc();
        Buffer value;
        cluster->read(tableId, 0, &value);
        readEnd = Cycles::rdtsc();
        count++;
        uint64_t latency = readEnd - readStart;

        // When computing the slowest read, skip the first reads so that
        // everything has a chance to get fully warmed up.
        if ((latency > maxLatency) && (count > 100))
            maxLatency = latency;
        if (latency > slowTicks)
            slowReads++;
        if (readEnd > endTime)
            break;
    }
    double thruput = count/Cycles::toSeconds(readEnd - startTime);
    double slowPercent = 100.0 * slowReads / count;
    sendMetrics(thruput, Cycles::toSeconds(maxLatency), slowPercent);
    if (clientIndex != 0) {
        RAMCLOUD_LOG(NOTICE,
                "%s: throughput: %.1f reads/sec., max latency: %.1fus, "
                "reads > 20us: %.1f%%", docString,
                thruput, Cycles::toSeconds(maxLatency)*1e06, slowPercent);
    }
}

// In this test all of the clients repeatedly read objects from a collection
// of tables on different servers.  For each read a client chooses a table
// at random.
void
readRandom()
{
    int *tableIds = NULL;

    if (clientIndex > 0) {
        // This is a slave: execute commands coming from the master.
        while (true) {
            char command[20];
            char doc[200];
            getCommand(command, sizeof(command));
            if (strcmp(command, "run") == 0) {
                if (tableIds == NULL) {
                    // Open all the tables.
                    tableIds = new int[numTables];
                    for (int i = 0; i < numTables; i++) {
                        char tableName[20];
                        snprintf(tableName, sizeof(tableName), "table%d", i);
                        tableIds[i] = cluster->openTable(tableName);
                    }
                }
                readObject(controlTable, objectId(0, DOC), doc, sizeof(doc));
                setSlaveState("running");
                readRandomCommon(tableIds, doc);
                setSlaveState("idle");
            } else if (strcmp(command, "done") == 0) {
                setSlaveState("done");
                return;
            } else {
                RAMCLOUD_LOG(ERROR, "unknown command %s", command);
                return;
            }
        }
    }

    // This is the master: first, create the tables.
    int size = objectSize;
    if (size < 0)
        size = 100;
    tableIds = createTables(numTables, size);

    // Vary the number of clients and repeat the test for each number.
    printf("# RAMCloud read performance when 1 or more clients read\n");
    printf("# %d-byte objects chosen at random from %d servers.\n",
            size, numTables);
    printf("# Generated by 'clusterperf.py readRandom'\n");
    printf("#\n");
    printf("# numClients  throughput(total kreads/sec)  slowest(ms)  "
                "reads > 10us\n");
    printf("#--------------------------------------------------------"
                "------------\n");
    fflush(stdout);
    for (int numActive = 1; numActive <= numClients; numActive++) {
        char doc[100];
        snprintf(doc, sizeof(doc), "%d active clients", numActive);
        cluster->write(controlTable, objectId(0, DOC), doc);
        sendCommand("run", "running", 1, numActive-1);
        readRandomCommon(tableIds, doc);
        sendCommand(NULL, "idle", 1, numActive-1);
        ClientMetrics metrics;
        getMetrics(metrics, numActive);
        printf("%3d               %6.0f                    %6.2f"
                "          %.1f%%\n",
                numActive, sum(metrics[0])/1e03, max(metrics[1])*1e03,
                sum(metrics[2])/numActive);
        fflush(stdout);
    }
    sendCommand("done", "done", 1, numClients-1);
}

// This benchmark measures the latency and server throughput for write
// when some data is written asynchronously and then some smaller value
// is written synchronously.
void
writeAsyncSync()
{
    if (clientIndex > 0)
        return;

    const uint32_t count = 100;
    const uint32_t syncObjectSize = 100;
    const uint32_t asyncObjectSizes[] = { 100, 1000, 10000, 100000, 1000000 };
    const uint32_t arrayElts = sizeof(asyncObjectSizes) /
                               sizeof(asyncObjectSizes[0]);

    uint32_t maxSize = syncObjectSize;
    for (uint32_t j = 0; j < arrayElts; ++j)
        maxSize = std::max(maxSize, asyncObjectSizes[j]);

    char* garbage = new char[maxSize];
    // prime
    cluster->write(dataTable, 111, &garbage[0], syncObjectSize);
    cluster->write(dataTable, 111, &garbage[0], syncObjectSize);

    printf("# RAMCloud %u B write performance during interleaved\n",
           syncObjectSize);
    printf("# asynchronous writes of various sizes\n");
    printf("# Generated by 'clusterperf.py writeAsyncSync'\n#\n");
    printf("# firstWriteIsSync firstObjectSize firstWriteLatency(us) "
            "syncWriteLatency(us)\n");
    printf("#--------------------------------------------------------"
            "--------------------\n");
    for (int sync = 0; sync < 2; ++sync) {
        for (uint32_t j = 0; j < arrayElts; ++j) {
            const uint32_t asyncObjectSize = asyncObjectSizes[j];
            uint64_t asyncTicks = 0;
            uint64_t syncTicks = 0;
            for (uint32_t i = 0; i < count; ++i) {
                {
                    CycleCounter<> _(&asyncTicks);
                    cluster->write(dataTable, 111, &garbage[0], asyncObjectSize,
                                   NULL, NULL, !sync);
                }
                {
                    CycleCounter<> _(&syncTicks);
                    cluster->write(dataTable, 111, &garbage[0], syncObjectSize);
                }
            }
            printf("%18d %15u %21.1f %20.1f\n", sync, asyncObjectSize,
                   Cycles::toSeconds(asyncTicks) * 1e6 / count,
                   Cycles::toSeconds(syncTicks) * 1e6 / count);
        }
    }

    delete garbage;
}

// The following struct and table define each performance test in terms of
// a string name and a function that implements the test.
struct TestInfo {
    const char* name;             // Name of the performance test; this is
                                  // what gets typed on the command line to
                                  // run the test.
    void (*func)();               // Function that implements the test.
};
TestInfo tests[] = {
    {"basic", basic},
    {"broadcast", broadcast},
    {"netBandwidth", netBandwidth},
    {"readAllToAll", readAllToAll},
    {"readLoaded", readLoaded},
    {"readNotFound", readNotFound},
    {"readRandom", readRandom},
    {"writeAsyncSync", writeAsyncSync},
};

int
main(int argc, char *argv[])
try
{
    // need external context to set log levels
    Context context(true);
    Context::Guard _(context);

    // Parse command-line options.
    vector<string> testNames;
    string coordinatorLocator, logFile;
    string logLevel("NOTICE");
    po::options_description desc(
            "Usage: ClusterPerf [options] testName testName ...\n\n"
            "Runs one or more benchmarks on a RAMCloud cluster and outputs\n"
            "performance information.  This program is not normally invoked\n"
            "directly; it is invoked by the clusterperf script.\n\n"
            "Allowed options:");
    desc.add_options()
        ("clientIndex", po::value<int>(&clientIndex)->default_value(0),
                "Index of this client (first client is 0)")
        ("coordinator,C", po::value<string>(&coordinatorLocator),
                "Service locator for the cluster coordinator (required)")
        ("logFile", po::value<string>(&logFile),
                "Redirect all output to this file")
        ("logLevel,l", po::value<string>(&logLevel)->default_value("NOTICE"),
                "Print log messages only at this severity level or higher "
                "(ERROR, WARNING, NOTICE, DEBUG)")
        ("help,h", "Print this help message")
        ("numClients", po::value<int>(&numClients)->default_value(1),
                "Total number of clients running")
        ("size,s", po::value<int>(&objectSize)->default_value(-1),
                "Size of objects (in bytes) to use for test")
        ("numTables", po::value<int>(&numTables)->default_value(10),
                "Number of tables to use for test")
        ("testName", po::value<vector<string>>(&testNames),
                "Name(s) of test(s) to run");
    po::positional_options_description desc2;
    desc2.add("testName", -1);
    po::variables_map vm;
    po::store(po::command_line_parser(argc, argv).
            options(desc).positional(desc2).run(), vm);
    po::notify(vm);
    if (logFile.size() != 0) {
        // Redirect both stdout and stderr to the log file.  Don't
        // call logger.setLogFile, since that will not affect printf
        // calls.
        FILE* f = fopen(logFile.c_str(), "w");
        if (f == NULL) {
            RAMCLOUD_LOG(ERROR, "couldn't open log file '%s': %s",
                    logFile.c_str(), strerror(errno));
            exit(1);
        }
        stdout = stderr = f;
    }
    Context::get().logger->setLogLevels(logLevel);
    if (vm.count("help")) {
        std::cout << desc << '\n';
        exit(0);
    }
    if (coordinatorLocator.empty()) {
        RAMCLOUD_LOG(ERROR, "missing required option --coordinator");
        exit(1);
    }

    RamCloud r(context, coordinatorLocator.c_str());
    cluster = &r;
    cluster->createTable("data");
    dataTable = cluster->openTable("data");
    cluster->createTable("control");
    controlTable = cluster->openTable("control");

    if (testNames.size() == 0) {
        // No test names specified; run all tests.
        foreach (TestInfo& info, tests) {
            info.func();
        }
    } else {
        // Run only the tests that were specified on the command line.
        foreach (string& name, testNames) {
            bool foundTest = false;
            foreach (TestInfo& info, tests) {
                if (name.compare(info.name) == 0) {
                    foundTest = true;
                    info.func();
                    break;
                }
            }
            if (!foundTest) {
                printf("No test named '%s'\n", name.c_str());
            }
        }
    }
}
catch (std::exception& e) {
    RAMCLOUD_LOG(ERROR, "%s", e.what());
    exit(1);
}<|MERGE_RESOLUTION|>--- conflicted
+++ resolved
@@ -512,17 +512,6 @@
     size_t length = desired ? strlen(desired) : -1;
     while (true) {
         try {
-<<<<<<< HEAD
-=======
-            double elapsed = Cycles::toSeconds(Cycles::rdtsc() - start);
-            if (elapsed > timeout) {
-                // Slave is taking too long; time out.
-                throw Exception(HERE, format(
-                        "Object <%u, %lu> didn't reach desired state",
-                        tableId, objectId));
-                exit(1);
-            }
->>>>>>> b1792fb0
             cluster->read(tableId, objectId, &value);
             if (desired == NULL) {
                 return;
@@ -533,7 +522,7 @@
                 return;
             }
             double elapsed = Cycles::toSeconds(Cycles::rdtsc() - start);
-            if (elapsed > 1.0) {
+            if (elapsed > timeout) {
                 // Slave is taking too long; time out.
                 throw Exception(HERE, format(
                         "Object <%u, %lu> didn't reach desired state '%s' "
