/* Copyright (c) 2009, 2010 Stanford University
 *
 * Permission to use, copy, modify, and distribute this software for any
 * purpose with or without fee is hereby granted, provided that the above
 * copyright notice and this permission notice appear in all copies.
 *
 * THE SOFTWARE IS PROVIDED "AS IS" AND THE AUTHOR(S) DISCLAIM ALL WARRANTIES
 * WITH REGARD TO THIS SOFTWARE INCLUDING ALL IMPLIED WARRANTIES OF
 * MERCHANTABILITY AND FITNESS. IN NO EVENT SHALL AUTHORS BE LIABLE FOR
 * ANY SPECIAL, DIRECT, INDIRECT, OR CONSEQUENTIAL DAMAGES OR ANY DAMAGES
 * WHATSOEVER RESULTING FROM LOSS OF USE, DATA OR PROFITS, WHETHER IN AN
 * ACTION OF CONTRACT, NEGLIGENCE OR OTHER TORTIOUS ACTION, ARISING OUT OF
 * OR IN CONNECTION WITH THE USE OR PERFORMANCE OF THIS SOFTWARE.
 */

#include <assert.h>
#include <stdint.h>
#include <stdio.h>
#include <stdlib.h>
#include <string.h>

#include "Crc32C.h"
#include "CycleCounter.h"
#include "Metrics.h"
#include "Segment.h"
#include "SegmentIterator.h"
#include "Log.h"
#include "LogTypes.h"

namespace RAMCloud {

/**
 * Constructor for Segment.
 * \param[in] log
 *      Pointer to the Log this Segment is a part of.
 * \param[in] segmentId
 *      The unique identifier for this Segment.
 * \param[in] baseAddress
 *      A pointer to memory that will back this Segment.
 * \param[in] capacity
 *      The size of the backing memory pointed to by baseAddress in bytes.
 * \param[in] backup
 *      The BackupManager responsible for this Segment's durability.
 * \param[in] type
 *      See #append. Used for transmitting a LogDigest atomically with the RPC
 *      that opens the segment.
 * \param[in] buffer
 *      See #append. Used for transmitting a LogDigest atomically with the RPC
 *      that opens the segment.
 * \param[in] length
 *      See #append. Used for transmitting a LogDigest atomically with the RPC
 *      that opens the segment.
 * \return
 *      The newly constructed Segment object.
 */
Segment::Segment(Log *log, uint64_t segmentId, void *baseAddress,
    uint32_t capacity, BackupManager *backup,
    LogEntryType type, const void *buffer, uint32_t length)
    : backup(backup),
      baseAddress(baseAddress),
      log(log),
      logId(log->getId()),
      id(segmentId),
      capacity(capacity),
      tail(0),
      bytesFreed(0),
      checksum(),
      closed(false),
      backupSegment(NULL)
{
    commonConstructor(type, buffer, length);
}

/**
 * Constructor for Segment.
 * \param[in] logId
 *      The unique identifier for the Log to which this Segment belongs.
 * \param[in] segmentId
 *      The unique identifier for this Segment.
 * \param[in] baseAddress
 *      A pointer to memory that will back this Segment.
 * \param[in] capacity
 *      The size of the backing memory pointed to by baseAddress in bytes.
 * \param[in] backup
 *      The BackupManager responsible for this Segment's durability.
 * \return
 *      The newly constructed Segment object.
 */
Segment::Segment(uint64_t logId, uint64_t segmentId, void *baseAddress,
    uint32_t capacity, BackupManager *backup)
    : backup(backup),
      baseAddress(baseAddress),
      log(NULL),
      logId(logId),
      id(segmentId),
      capacity(capacity),
      tail(0),
      bytesFreed(0),
      checksum(),
      closed(false),
      backupSegment(NULL)
{
    commonConstructor(LOG_ENTRY_TYPE_INVALID, NULL, 0);
}

/**
 * Perform actions common to all Segment constructors, including writing
 * the header and opening the backup.
 * \param[in] type
 *      See #append. Used for transmitting a LogDigest atomically with the RPC
 *      that opens the segment.
 * \param[in] buffer
 *      See #append. Used for transmitting a LogDigest atomically with the RPC
 *      that opens the segment.
 * \param[in] length
 *      See #append. Used for transmitting a LogDigest atomically with the RPC
 *      that opens the segment.
 */
void
Segment::commonConstructor(LogEntryType type,
                           const void *buffer, uint32_t length)
{
    assert(capacity >= sizeof(SegmentEntry) + sizeof(SegmentHeader) +
                       sizeof(SegmentEntry) + sizeof(SegmentFooter));

    SegmentHeader segHdr = { logId, id, capacity };
    SegmentEntryHandle h = forceAppendWithEntry(LOG_ENTRY_TYPE_SEGHEADER,
                                                &segHdr, sizeof(segHdr),
                                                NULL, false);
    assert(h != NULL);
    if (length) {
        SegmentEntryHandle h = forceAppendWithEntry(type,
                                                    buffer, length,
                                                    NULL, false);
        assert(h != NULL);
    }
    if (backup)
        backupSegment = backup->openSegment(id, baseAddress, tail);
}

Segment::~Segment()
{
    // TODO(ongaro): I'm not convinced this makes any sense. sync is probably
    // better.
    if (backup)
        backup->freeSegment(id);
}

/**
 * Append an entry to this Segment. Entries consist of a typed header, followed
 * by the user-specified contents. Note that this operation makes no guarantees
 * about data alignment.
 * \param[in] type
 *      The type of entry to append. All types except LOG_ENTRY_TYPE_SEGFOOTER
 *      are permitted.
 * \param[in] buffer
 *      Data to be appended to this Segment.
 * \param[in] length
 *      Length of the data to be appended in bytes.
 * \param[in] sync
 *      If true then this write to replicated to backups before return,
 *      otherwise the replication will happen on a subsequent append()
 *      where sync is true or when the segment is closed.  This defaults
 *      to true.
 * \param[in] expectedChecksum
 *      The checksum we expect this entry to have once appended. If the
 *      actual calculated checksum does not match, an exception is
 *      thrown and nothing is appended. This parameter is optional.
 * \param[out] lengthInSegment
 *      If non-NULL, the actual number of bytes consumed by this append to
 *      the Segment is stored to this address. Note that this size includes
 *      all Log and Segment overheads, so it will be greater than the
 *      ``length'' parameter. 
 * \param[out] offsetInSegment
 *      If non-NULL, the offset in this Segment at which the operation was
 *      performed is returned here. Note that this offset does not correspond
 *      to where the contents of ``buffer'' was written, but to the preceding
 *      metadata for this operation.
 * \return
 *      On success, a SegmentEntryHandle is returned, which points to the
 *      ``buffer'' written. On failure, the handle is NULL. We avoid using
 *      slow exceptions since this can be on the fast path.
 */
SegmentEntryHandle
Segment::append(LogEntryType type, const void *buffer, uint32_t length,
    uint64_t *lengthInSegment, uint64_t *offsetInSegment, bool sync,
    Tub<SegmentChecksum::ResultType> expectedChecksum)
{
    if (closed || type == LOG_ENTRY_TYPE_SEGFOOTER ||
      appendableBytes() < length)
        return NULL;

    if (offsetInSegment != NULL)
        *offsetInSegment = tail;

    return forceAppendWithEntry(type, buffer, length,
        lengthInSegment, sync, true, expectedChecksum);
}

/**
 * Mark bytes used by a single entry in this Segment as freed. This simply
 * maintains a tally that can be used to compute utilisation of the Segment.
 * \param[in] entry
 *      A SegmentEntryHandle as returned by an #append call.
 */
void
Segment::free(SegmentEntryHandle entry)
{
    assert((uintptr_t)entry >= ((uintptr_t)baseAddress + sizeof(SegmentEntry)));
    assert((uintptr_t)entry <  ((uintptr_t)baseAddress + capacity));

    // be sure to account for SegmentEntry structs before each append
    uint32_t length = entry->totalLength();

    assert((bytesFreed + length) <= tail);

    bytesFreed += length;
}

/**
 * Close the Segment. Once a Segment has been closed, it is considered
 * closed, i.e. it cannot be appended to. Calling #free on a closed
 * Segment to maintain utilisation counts is still permitted. 
 * \param sync
 *      Whether to wait for the replicas to acknowledge that the segment is
 *      closed.
 * \throw SegmentException
 *      An exception is thrown if the Segment has already been closed.
 */
void
Segment::close(bool sync)
{
    if (closed)
        throw SegmentException(HERE, "Segment has already been closed");

    SegmentFooter footer = { checksum.getResult() };

    const void *p = forceAppendWithEntry(LOG_ENTRY_TYPE_SEGFOOTER, &footer,
        sizeof(SegmentFooter), NULL, false, false);
    assert(p != NULL);

    // ensure that any future append() will fail
    closed = true;

    if (backup) {
        backupSegment->write(tail, true); // start replicating immediately
        backupSegment = NULL;
        if (sync) // sync determines whether to wait for the acks
            backup->sync();
    }
}

/**
 * Wait for the segment to be fully replicated.
 */
void
Segment::sync()
{
    if (backup) {
        if (backupSegment) {
            backupSegment->write(tail, closed);
            if (closed)
                backupSegment = NULL;
        }
        backup->sync();
    }
}

/**
 * Obtain a const pointer to the first byte of backing memory for this Segment.
 */
const void *
Segment::getBaseAddress() const
{
    return baseAddress;
}

/**
 * Obtain the Segment's Id, which was originally specified in the constructor.
 */
uint64_t
Segment::getId() const
{
    return id;
}

/**
 * Obtain the number of bytes of backing memory that this Segment represents.
 */
uint32_t
Segment::getCapacity() const
{
    return capacity;
}

/**
 * Obtain the maximum number of bytes that can be appended to this Segment
 * using the #append method. Buffers equal to this size or smaller are
 * guaranteed to succeed, whereas buffers larger will fail to be appended.
 */
uint32_t
Segment::appendableBytes() const
{
    if (closed)
        return 0;

    uint32_t freeBytes = capacity - tail;
    uint32_t headRoom  = sizeof(SegmentEntry) + sizeof(SegmentFooter);

    assert(freeBytes >= headRoom);

    if ((freeBytes - headRoom) < sizeof(SegmentEntry))
        return 0;

    return freeBytes - headRoom - downCast<uint32_t>(sizeof(SegmentEntry));
}

/**
 * Return the Segment's utilisation as an integer percentage. This is
 * calculated by taking into account the number of live bytes written to
 * the Segment minus the freed bytes in proportion to its capacity.
 */
int
Segment::getUtilisation() const
{
    return static_cast<int>((100UL * (tail - bytesFreed)) / capacity);
}

////////////////////////////////////////
/// Private Methods
////////////////////////////////////////

/**
 * Append exactly the provided raw bytes to the memory backing this Segment.
 * Note that no SegmentEntry is written and the only sanity check is to ensure
 * that the backing memory is not overrun.
 * \param[in] buffer
 *      Pointer to the data to be appended to the Segment's backing memory.
 * \param[in] length
 *      Length of the buffer to be appended in bytes.
 * \return
 *      A pointer into the Segment corresponding to the first byte that was
 *      copied in to.
 */
const void *
Segment::forceAppendBlob(const void *buffer, uint32_t length)
{
    assert((tail + length) <= capacity);
    assert(!closed);

    const uint8_t *src = reinterpret_cast<const uint8_t *>(buffer);
    uint8_t       *dst = reinterpret_cast<uint8_t *>(baseAddress) + tail;

    memcpy(dst, src, length);

    if (log)
        log->stats.totalBytesAppended += length;

    tail += length;
    return reinterpret_cast<void *>(dst);
}

/**
 * Append an entry of any type to the Segment. This function will always
 * succeed so long as there is sufficient room left in the tail of the Segment.
 * \param[in] type
 *      The type of entry to append.
 * \param[in] buffer
 *      Data to be appended to this Segment.
 * \param[in] length
 *      Length of the data to be appended in bytes.
 * \param[out] lengthOfAppend
 *      If non-NULL, the actual number of bytes consumed by this append to
 *      the Segment is stored to this address. Note that this size includes all
 *      Log and Segment overheads, so it will be greater than the ``length''
 *      parameter. 
 * \param[in] sync
 *      If true then this write to replicated to backups before return,
 *      otherwise the replication will happen on a subsequent append()
 *      where sync is true or when the segment is closed.  This defaults
 *      to true.
 * \param[in] updateChecksum
 *      Optional boolean to disable updates to the Segment checksum. The
 *      default is to update the running checksum while appending data, but
 *      this can be stopped when appending the SegmentFooter, for instance.
 * \param[in] expectedChecksum
 *      The expected checksum this new entry should have. If the calculated
 *      checksum does not match, an exception is thrown. This exists mainly
 *      for recovery to avoid calculating the checksum twice (once to check
 *      the recovered object, and again when adding to the log). This
 *      parameter is optional and is not normally used.
 * \return
 *      A SegmentEntryHandle corresponding to the data just written. 
 */
SegmentEntryHandle
Segment::forceAppendWithEntry(LogEntryType type, const void *buffer,
    uint32_t length, uint64_t *lengthOfAppend, bool sync, bool updateChecksum,
    Tub<SegmentChecksum::ResultType> expectedChecksum)
{
    assert(!closed);

    uint64_t freeBytes = capacity - tail;
    uint64_t needBytes = sizeof(SegmentEntry) + length;
    if (freeBytes < needBytes)
        return NULL;

    SegmentEntry entry = { type, length, 0 };
#ifndef PERF_DEBUG_RECOVERY_NO_CKSUM
    {
        CycleCounter<Metric> _(&metrics->master.segmentAppendChecksumTicks);
        SegmentChecksum entryChecksum;
        entryChecksum.update(&entry, sizeof(entry));
        entryChecksum.update(buffer, length);
        entry.checksum = entryChecksum.getResult();
<<<<<<< HEAD

=======
>>>>>>> 542b49f7
        if (expectedChecksum && *expectedChecksum != entry.checksum) {
            throw SegmentException(HERE, format("checksum didn't match "
                "expected (wanted: 0x%08x, got 0x%08x)", *expectedChecksum,
                entry.checksum));
        }
<<<<<<< HEAD

        if (updateChecksum)
            checksum.update(&entry.checksum, sizeof(entry.checksum));
=======
        checksum.update(&entry.checksum, sizeof(entry.checksum));
>>>>>>> 542b49f7
    }
#endif
    const void* entryPointer;
    {
        CycleCounter<Metric> _(&metrics->master.segmentAppendCopyTicks);
        entryPointer = forceAppendBlob(&entry, sizeof(entry));
        forceAppendBlob(buffer, length);
    }

    if (sync)
        this->sync();

    if (lengthOfAppend != NULL)
        *lengthOfAppend = needBytes;

    return reinterpret_cast<SegmentEntryHandle>(entryPointer);
}

} // namespace<|MERGE_RESOLUTION|>--- conflicted
+++ resolved
@@ -412,22 +412,15 @@
         entryChecksum.update(&entry, sizeof(entry));
         entryChecksum.update(buffer, length);
         entry.checksum = entryChecksum.getResult();
-<<<<<<< HEAD
-
-=======
->>>>>>> 542b49f7
+
         if (expectedChecksum && *expectedChecksum != entry.checksum) {
             throw SegmentException(HERE, format("checksum didn't match "
                 "expected (wanted: 0x%08x, got 0x%08x)", *expectedChecksum,
                 entry.checksum));
         }
-<<<<<<< HEAD
 
         if (updateChecksum)
             checksum.update(&entry.checksum, sizeof(entry.checksum));
-=======
-        checksum.update(&entry.checksum, sizeof(entry.checksum));
->>>>>>> 542b49f7
     }
 #endif
     const void* entryPointer;
