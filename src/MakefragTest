OBJDIRS += tests

ifeq ($(INFINIBAND),yes)
INFINIBAND_SRCFILES := \
	   src/MockInfiniband.cc \
	   src/InfAddressTest.cc \
	   src/InfRcTransportTest.cc \
	   src/InfUdDriverTest.cc \
	   $(NULL)
else
INFINIBAND_SRCFILES :=
endif

TESTS_SRCFILES := \
		  src/AtomicIntTest.cc \
		  src/BackupManagerTest.cc \
		  src/BackupServiceTest.cc \
		  src/BackupStorageTest.cc \
		  src/BoostIntrusiveTest.cc \
		  src/BufferTest.cc \
		  src/ClientExceptionTest.cc \
		  src/ClientTest.cc \
		  src/CommonTest.cc \
		  src/CoordinatorServiceTest.cc \
		  src/Crc32CTest.cc \
		  src/CyclesTest.cc \
		  src/DispatchTest.cc \
		  src/FailureDetectorTest.cc \
		  src/FastTransportTest.cc \
		  src/HashTableTest.cc \
		  src/InitializeTest.cc \
		  src/IpAddressTest.cc \
		  src/LogCleanerTest.cc \
		  src/LoggingTest.cc \
		  src/LogTest.cc \
		  src/MacAddressTest.cc \
		  src/MasterServiceTest.cc \
		  src/MetricsTest.cc \
		  src/MockDriver.cc \
		  src/MockTransport.cc \
		  src/ObjectFinderTest.cc \
		  src/OptionParserTest.cc \
		  src/PingServiceTest.cc \
		  src/ProtoBufTest.cc \
		  src/Recovery.cc \
		  src/RecoverySegmentIteratorTest.cc \
		  src/RecoveryTest.cc \
		  src/SegmentTest.cc \
		  src/SegmentIteratorTest.cc \
		  src/ServiceTest.cc \
		  src/ServiceManagerTest.cc \
		  src/ServiceLocatorTest.cc \
		  src/SpinLockTest.cc \
		  src/StatusTest.cc \
		  src/StringKeyAdapterTest.cc \
		  src/TabletProfilerTest.cc \
		  src/TcpTransportTest.cc \
		  src/TestRunner.cc \
		  src/TestUtil.cc \
		  src/TestUtilTest.cc \
		  src/ThreadIdTest.cc \
		  src/TransportManagerTest.cc \
		  src/TransportTest.cc \
		  src/TubTest.cc \
		  src/UdpDriverTest.cc \
		  src/WillTest.cc \
		  src/WindowTest.cc \
		  src/RamCloudTest.cc \
		  $(INFINIBAND_SRCFILES) \
		  $(OBJDIR)/ProtoBufTest.pb.cc

TESTS_OBJFILES := $(TESTS_SRCFILES)
TESTS_OBJFILES := $(patsubst src/%.cc, $(OBJDIR)/%.o, $(TESTS_OBJFILES))
TESTS_OBJFILES := $(patsubst $(OBJDIR)/%.cc, $(OBJDIR)/%.o, $(TESTS_OBJFILES))
TESTS_OBJFILES := $(sort \
               $(TESTS_OBJFILES) \
               $(SHARED_OBJFILES) \
               $(SERVER_OBJFILES) \
               $(COORDINATOR_OBJFILES) \
               $(CLIENT_OBJFILES) \
               $(BACKUP_OBJFILES))

# begin google test rules
GTEST_HEADERS = $(GTEST_DIR)/include/gtest/*.h \
                $(GTEST_DIR)/include/gtest/internal/*.h

GTEST_SRCS = $(GTEST_DIR)/src/*.cc $(GTEST_DIR)/src/*.h $(GTEST_HEADERS)

$(OBJDIR)/gtest-all.o: $(GTEST_DIR)/src/gtest-all.cc $(GTEST_SRCS)
	$(CXX) -I$(GTEST_DIR) $(CXXFLAGS_BASE) -c -o $@ $<

$(OBJDIR)/gtest.a: $(OBJDIR)/gtest-all.o
	$(AR) rcs $@ $^
# end google test rules

TESTS_LIB := -lcppunit -ldl $(LIBS)

$(OBJDIR)/test: $(TESTS_OBJFILES) $(OBJDIR)/gtest.a
	@mkdir -p $(@D)
	$(CXX) $(TESTS_LIB) -o $@ $^

<<<<<<< HEAD
# TODO(ongaro) The unit tests don't actually call HashTableBenchmark, Echo,
# Telnet, or RecoverSegmentBenchmark. I just wanted to make sure it continues to build over time.
test: $(OBJDIR)/test $(OBJDIR)/HashTableBenchmark $(OBJDIR)/Echo $(OBJDIR)/Telnet $(OBJDIR)/Bench $(OBJDIR)/Perf $(OBJDIR)/RecoverSegmentBenchmark $(OBJDIR)/TransportSmack $(OBJDIR)/WillBenchmark $(OBJDIR)/LogCleanerBenchmark
=======
# The unit tests don't actually call all of these programs, but
# they are included here to make sure they continue to build.
test: $(OBJDIR)/test \
      $(OBJDIR)/Bench \
      $(OBJDIR)/Cperf \
      $(OBJDIR)/Echo \
      $(OBJDIR)/HashTableBenchmark \
      $(OBJDIR)/Perf \
      $(OBJDIR)/RecoverSegmentBenchmark \
      $(OBJDIR)/Telnet \
      $(OBJDIR)/TransportSmack \
      $(OBJDIR)/WillBenchmark
>>>>>>> 3bab617f
	$(OBJDIR)/test

all: $(OBJDIR)/Perf $(OBJDIR)/Cperf

ftest: $(OBJDIR)/test
	scripts/forking_test_runner.py

$(OBJDIR)/HashTableBenchmark: $(OBJDIR)/HashTableBenchmark.o $(SHARED_OBJFILES) $(SERVER_OBJFILES)
	@mkdir -p $(@D)
	$(CXX) $(LIBS) -o $@ $^

$(OBJDIR)/Echo: $(OBJDIR)/Echo.o $(SHARED_OBJFILES) $(SERVER_OBJFILES)
	@mkdir -p $(@D)
	$(CXX) $(LIBS) -o $@ $^

$(OBJDIR)/Telnet: $(OBJDIR)/Telnet.o $(SHARED_OBJFILES) $(SERVER_OBJFILES)
	@mkdir -p $(@D)
	$(CXX) $(LIBS) -o $@ $^

$(OBJDIR)/RecoverSegmentBenchmark: $(OBJDIR)/RecoverSegmentBenchmark.o $(SHARED_OBJFILES) $(SERVER_OBJFILES)
	@mkdir -p $(@D)
	$(CXX) $(LIBS) -o $@ $^

$(OBJDIR)/Bench: $(OBJDIR)/Bench.o $(OBJDIR)/OptionParser.o $(OBJDIR)/libramcloud.a
	@mkdir -p $(@D)
	$(CXX) $(LIBS) -o $@ $^

$(OBJDIR)/Perf: $(OBJDIR)/Perf.o $(SERVER_OBJFILES)
	@mkdir -p $(@D)
	$(CXX) $(LIBS) -o $@ $^

$(OBJDIR)/Cperf: $(OBJDIR)/Cperf.o $(OBJDIR)/libramcloud.a
	@mkdir -p $(@D)
	$(CXX) $(LIBS) -o $@ $^

$(OBJDIR)/TransportBench: $(OBJDIR)/TransportBench.o $(OBJDIR)/Metrics.o $(OBJDIR)/libramcloud.a
	@mkdir -p $(@D)
	$(CXX) $(TESTS_LIB) -o $@ $^

$(OBJDIR)/TransportSmack: $(OBJDIR)/TransportSmack.o $(OBJDIR)/Service.o $(OBJDIR)/Metrics.o $(OBJDIR)/OptionParser.o $(OBJDIR)/TestUtil.o  $(OBJDIR)/gtest.a $(OBJDIR)/libramcloud.a
	@mkdir -p $(@D)
	$(CXX) $(TESTS_LIB) -o $@ $^

$(OBJDIR)/WillBenchmark: $(OBJDIR)/WillBenchmark.o $(SHARED_OBJFILES) $(SERVER_OBJFILES)
	@mkdir -p $(@D)
	$(CXX) $(LIBS) -o $@ $^

$(OBJDIR)/LogCleanerBenchmark: $(OBJDIR)/LogCleanerBenchmark.o $(OBJDIR)/TestUtil.o $(OBJDIR)/libramcloud.a
	@mkdir -p $(@D)
	$(CXX) $(TESTS_LIB) -o $@ $^

$(OBJDIR)/BackupStorageBenchmark: $(OBJDIR)/BackupStorageBenchmark.o $(SHARED_OBJFILES) $(BACKUP_OBJFILES)
	@mkdir -p $(@D)
	$(CXX) $(LIBS) -o $@ $^

$(OBJDIR)/HintServerDown: $(OBJDIR)/HintServerDown.o $(SHARED_OBJFILES) $(CLIENT_OBJFILES)
	@mkdir -p $(@D)
	$(CXX) $(LIBS) -o $@ $^

$(OBJDIR)/StringKeys: $(OBJDIR)/StringKeys.o $(SHARED_OBJFILES) $(CLIENT_OBJFILES)
	@mkdir -p $(@D)
	$(CXX) $(LIBS) -o $@ $^

# Do not remove.
tests-clean:

.PHONY: test-smack
test-smack: client $(OBJDIR)/server
	scripts/smack

.PHONY: test-bench
test-bench: $(OBJDIR)/server $(OBJDIR)/Bench
	scripts/run-bench<|MERGE_RESOLUTION|>--- conflicted
+++ resolved
@@ -99,11 +99,6 @@
 	@mkdir -p $(@D)
 	$(CXX) $(TESTS_LIB) -o $@ $^
 
-<<<<<<< HEAD
-# TODO(ongaro) The unit tests don't actually call HashTableBenchmark, Echo,
-# Telnet, or RecoverSegmentBenchmark. I just wanted to make sure it continues to build over time.
-test: $(OBJDIR)/test $(OBJDIR)/HashTableBenchmark $(OBJDIR)/Echo $(OBJDIR)/Telnet $(OBJDIR)/Bench $(OBJDIR)/Perf $(OBJDIR)/RecoverSegmentBenchmark $(OBJDIR)/TransportSmack $(OBJDIR)/WillBenchmark $(OBJDIR)/LogCleanerBenchmark
-=======
 # The unit tests don't actually call all of these programs, but
 # they are included here to make sure they continue to build.
 test: $(OBJDIR)/test \
@@ -116,8 +111,6 @@
       $(OBJDIR)/Telnet \
       $(OBJDIR)/TransportSmack \
       $(OBJDIR)/WillBenchmark
->>>>>>> 3bab617f
-	$(OBJDIR)/test
 
 all: $(OBJDIR)/Perf $(OBJDIR)/Cperf
 
