--- conflicted
+++ resolved
@@ -5,26 +5,6 @@
 TESTS_PYMOCK_OUTFILES := $(patsubst src/%.in.cc, $(OBJDIR)/%.cc, $(TESTS_PYMOCK_SRCFILES))
 
 TESTS_SRCFILES := \
-<<<<<<< HEAD
-		src/ServerTest.cc \
-		src/FastTransportTest.cc \
-		src/BackupServerTest.cc \
-		src/BackupClientTest.cc \
-		src/BitmapTest.cc \
-		src/RingTest.cc \
-		src/BufferTest.cc \
-		src/ServiceTest.cc \
-		src/HashTableTest.cc \
-		src/ChecksumTest.cc \
-		src/SegmentTest.cc \
-		src/LogTest.cc \
-		src/LoggingTest.cc \
-                src/MetricsTest.cc \
-		src/TestRunner.cc \
-		src/TestUtil.cc \
-		src/MockDriver.cc \
-		$(TESTS_PYMOCK_OUTFILES)
-=======
         src/ServerTest.cc \
         src/BackupServerTest.cc \
         src/BackupClientTest.cc \
@@ -34,6 +14,7 @@
         src/ClientExceptionTest.cc \
         src/ClientTest.cc \
         src/ServiceTest.cc \
+		src/FastTransportTest.cc \
         src/HashTableTest.cc \
         src/ChecksumTest.cc \
         src/SegmentTest.cc \
@@ -45,8 +26,8 @@
         src/TestRunner.cc \
         src/TestUtil.cc \
         src/MockTransport.cc \
+        src/MockDriver.cc \
         $(TESTS_PYMOCK_OUTFILES)
->>>>>>> 3259b8ce
 
 TESTS_OBJFILES := $(TESTS_SRCFILES)
 TESTS_OBJFILES := $(patsubst src/%.cc, $(OBJDIR)/%.o, $(TESTS_OBJFILES))
