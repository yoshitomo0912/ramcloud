/* Copyright (c) 2013 Stanford University
 *
 * Permission to use, copy, modify, and distribute this software for any
 * purpose with or without fee is hereby granted, provided that the above
 * copyright notice and this permission notice appear in all copies.
 *
 * THE SOFTWARE IS PROVIDED "AS IS" AND THE AUTHOR(S) DISCLAIM ALL WARRANTIES
 * WITH REGARD TO THIS SOFTWARE INCLUDING ALL IMPLIED WARRANTIES OF
 * MERCHANTABILITY AND FITNESS. IN NO EVENT SHALL AUTHORS BE LIABLE FOR
 * ANY SPECIAL, DIRECT, INDIRECT, OR CONSEQUENTIAL DAMAGES OR ANY DAMAGES
 * WHATSOEVER RESULTING FROM LOSS OF USE, DATA OR PROFITS, WHETHER IN AN
 * ACTION OF CONTRACT, NEGLIGENCE OR OTHER TORTIOUS ACTION, ARISING OUT OF
 * OR IN CONNECTION WITH THE USE OR PERFORMANCE OF THIS SOFTWARE.
 */

#ifndef RAMCLOUD_WORKERTIMER_H
#define RAMCLOUD_WORKERTIMER_H

#include <condition_variable>
#include <thread>
<<<<<<< HEAD
#include <condition_variable>
=======

>>>>>>> 6a3eb98a
#include "BoostIntrusive.h"
#include "Dispatch.h"

namespace RAMCloud {

/**
 * This class implements a timer mechanism, which can be used to schedule
 * the execution of code in the future. WorkerTimers are different from the
 * timers provided by Dispatch in that WorkerTimers run in a separate worker
 * thread (whereas Dispatch timers run in the dispatch thread). This makes
 * WorkerTimer less efficient (since each timer event requires the worker
 * thread to wake up), but avoids disrupting the Dispatch thread for timer
 * events that take a long time to process.
 *
 * Each WorkerTimer object represents a single timer; the client implements
 * the handleTimerEvent method, which is called when the timer fires.
 *
 * This class is thread-safe (it can be invoked by competing threads
 * simultaneously).
 */
class WorkerTimer {
  PUBLIC:
    explicit WorkerTimer(Dispatch* dispatch);
    explicit WorkerTimer(Dispatch* dispatch, uint64_t cycles);
    virtual ~WorkerTimer();
    virtual void handleTimerEvent();
    bool isRunning();
    void start(uint64_t cycles);
    void stop();

  PRIVATE:
    class Manager;
    typedef std::unique_lock<std::mutex> Lock;
    void stopInternal(Lock& lock);

    /// Manager that controls this timer.
    Manager* manager;

    /// If the timer is running it will be invoked as soon as #rdtsc
    /// returns a value greater or equal to this. This value is only
    /// valid if slot >= 0.
    uint64_t triggerTime;

    /// Indicates whether or not this timer is currently running.
    bool active;

    /// The following variables make it safe for the destructor to be invoked
    /// even if the handler is running or about to run (in general, it's hard
    /// to avoid situations like this, since the handler runs asynchronously
    /// with other threads that might destroy the object). If this happens,
    /// the destructor must wait until the handler has finished running:
    /// handlerRunning indicates whether handleTimerEvent has been called (or
    /// is about to be called), and handlerFinished gets notified whenever
    /// handlerRunning is set to false.
    bool handlerRunning;
    std::condition_variable handlerFinished;

    /// We don't want anyone (such as the handler) to restart the timer
    /// once the destructor has been invoked. This boolean indicates
    /// that starts should be ignored.
    bool destroyed;

    /// Used to link WorkerTimers together in Manager::activeTimers.
    IntrusiveListHook links;

    /**
     * The following class is used internally to manage WorkerTimers.
     * Each instance of this object corresponds to a particular Dispatch
     * object, and manages all of the WorkerTimers associated with that
     * Dispatch object. This object is a Dispatch::Timer, which uses the
     * Dispatch mechanism to wait for the earliest WorkerTimer for this
     * manager to reach its trigger time.
     */
    class Manager: public Dispatch::Timer {
      PUBLIC:
        explicit Manager(Dispatch* dispatch, Lock& lock);
        ~Manager();
        virtual void handleTimerEvent();

        /// The dispatcher to use for low-level timer notifications.
        Dispatch* dispatch;

        /// Count of WorkerTimer associated with this manager; used to
        /// delete the manager object when there are no longer any timers
        /// for it.
        int timerCount;

        /// The following rdtsc time value must be no larger than the
        /// smallest trigger time for any active WorkerTimer associated
        /// with this Manager.
        uint64_t earliestTriggerTime;

        /// Keeps track of all of the timers that are currently running (i.e.
        /// start has been called, but the timer hasn't actually fired).
        INTRUSIVE_LIST_TYPEDEF(WorkerTimer, links) TimerList;
        TimerList activeTimers;

        /// Used to link Managers together in WorkerTimer::managers.
        IntrusiveListHook links;

        friend class WorkerTimer;

        DISALLOW_COPY_AND_ASSIGN(Manager);
    };

    /*------------------------------------------------------
     * Static variables and methods:
     *------------------------------------------------------
     */

    /// Monitor-style lock: acquired by all externally visible methods,
    /// assumed by all internal methods to be held.
    static std::mutex mutex;

    /// Used by WorkerTimer::handleTimerEvent to wake up workerThread.
    static std::condition_variable timerExpired;

    /// Holds all managers currently in existence.
    INTRUSIVE_LIST_TYPEDEF(Manager, links) ManagerList;
    static ManagerList managers;

    /// When a WorkerTimer fires, it is executed in this thread.
    static Tub<std::thread> workerThread;

    /// For testing: incremented each time workerThreadMain completes
    /// doing a chunk of work ("completion" means either it waited on
    /// timerExpired or it exited).
    static int workerThreadProgressCount;

    static Manager* findManager(Dispatch* dispatch, Lock& lock);
    static WorkerTimer* findTriggeredTimer(Lock& lock);
    static void workerThreadMain();

    DISALLOW_COPY_AND_ASSIGN(WorkerTimer);
};

} // namespace RAMCloud

#endif // RAMCLOUD_WORKERTIMER_H
<|MERGE_RESOLUTION|>--- conflicted
+++ resolved
@@ -18,11 +18,7 @@
 
 #include <condition_variable>
 #include <thread>
-<<<<<<< HEAD
 #include <condition_variable>
-=======
-
->>>>>>> 6a3eb98a
 #include "BoostIntrusive.h"
 #include "Dispatch.h"
 
